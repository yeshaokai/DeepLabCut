#
# DeepLabCut Toolbox (deeplabcut.org)
# © A. & M.W. Mathis Labs
# https://github.com/DeepLabCut/DeepLabCut
#
# Please see AUTHORS for contributors.
# https://github.com/DeepLabCut/DeepLabCut/blob/master/AUTHORS
#
# Licensed under GNU Lesser General Public License v3.0
#


import logging
import os
import pickle
import imageio
import imgaug.augmenters as iaa
import numpy as np
import pandas as pd
from imgaug.augmentables import Keypoint, KeypointsOnImage
from deeplabcut.generate_training_dataset import read_image_shape_fast
from deeplabcut.pose_estimation_tensorflow.datasets import augmentation
from deeplabcut.pose_estimation_tensorflow.datasets.factory import PoseDatasetFactory
from deeplabcut.pose_estimation_tensorflow.datasets.pose_base import BasePoseDataset
from deeplabcut.pose_estimation_tensorflow.datasets.utils import DataItem, Batch
from deeplabcut.utils import auxiliaryfunctions, auxfun_multianimal
from deeplabcut.utils.auxfun_videos import imread
from deeplabcut.utils.auxfun_videos import VideoReader
from deeplabcut.utils.conversioncode import robust_split_path
from pathlib import Path
from math import sqrt


@PoseDatasetFactory.register("multi-animal-imgaug")
class MAImgaugPoseDataset(BasePoseDataset):
    def __init__(self, cfg):
        super(MAImgaugPoseDataset, self).__init__(cfg)

        if cfg.get("pseudo_label", ""):
            self._n_kpts = len(cfg["all_joints_names"])
            self._n_animals = 1

        else:
            self.main_cfg = auxiliaryfunctions.read_config(
                os.path.join(self.cfg["project_path"], "config.yaml")
            )
            animals, unique, multi = auxfun_multianimal.extractindividualsandbodyparts(
                self.main_cfg
            )
            self._n_kpts = len(multi) + len(unique)
            self._n_animals = len(animals)

        if cfg.get("pseudo_label", "").endswith(".h5"):
            assert cfg["video_path"]
            print("loading video for image source", cfg["video_path"])
            self.vid = VideoReader(cfg["video_path"])
            self.video_image_size = (3, self.vid.height, self.vid.width)
        else:
            self.vid = None

        self.data = self.load_dataset()
        self.num_images = len(self.data)
        self.batch_size = cfg["batch_size"]
        print("Batch Size is %d" % self.batch_size)
        self._default_size = np.array(self.cfg.get("crop_size", (400, 400)))
        self.pipeline = self.build_augmentation_pipeline(
            apply_prob=cfg.get("apply_prob", 0.5),
        )

    @property
    def default_size(self):
        return self._default_size  # width, height

    @default_size.setter
    def default_size(self, size):
        self._default_size = np.array(size)

    def load_dataset(self):
        cfg = self.cfg

        if cfg.get("pseudo_label", ""):
            if cfg["pseudo_label"].endswith(".h5"):
                pseudo_threshold = cfg.get("pseudo_threshold", 0)
                print(f"Loading pseudo labels with threshold > {pseudo_threshold}")

                # for topview, it's safe to mask keypoints under threshold
                mask_kpts_below_thresh = "topview" in cfg.get("superanimal", "")
                return self._load_pseudo_data_from_h5(
                    cfg,
                    threshold=pseudo_threshold,
                    mask_kpts_below_thresh=mask_kpts_below_thresh,
                )

        file_name = os.path.join(self.cfg["project_path"], cfg["dataset"])
        with open(os.path.join(self.cfg["project_path"], file_name), "rb") as f:
            # Pickle the 'data' dictionary using the highest protocol available.
            pickledata = pickle.load(f)

        self.raw_data = pickledata
        num_images = len(pickledata)
        data = []
        has_gt = True

        for i in range(num_images):
            sample = pickledata[i]  # mlab[0, i]
            item = DataItem()
            item.image_id = i
            im_path = sample["image"]
            if isinstance(im_path, str):
                im_path = robust_split_path(im_path)
            item.im_path = os.path.join(*im_path)
            item.im_size = sample["size"]
            if "joints" in sample.keys():
                Joints = sample["joints"]
                if (
                    np.size(
                        np.concatenate(
                            [Joints[person_id][:, 1:3] for person_id in Joints.keys()]
                        )
                    )
                    > 0
                ):
                    item.joints = Joints
                else:
                    has_gt = False  # no animal has joints!
                # item.numanimals=len(item.joints)-1 #as there are also the parts that are not per animal
            else:
                has_gt = False
            data.append(item)

        self.has_gt = has_gt
        return data

    def _load_pseudo_data_from_h5(
        self, cfg, threshold=0.5, mask_kpts_below_thresh=False
    ):
        gt_file = cfg["pseudo_label"]
        assert os.path.exists(gt_file)
        path_ = Path(gt_file)
        print("Using gt file:", path_.name)
        num_kpts = len(cfg["all_joints_names"])
        df = pd.read_hdf(gt_file)
        video_name = path_.name.split("DLC")[0]
        video_root = str(path_.parents[0] / video_name)

        itemlist = []
        for image_id, imagename in enumerate(df.index):
            item = DataItem()
            data = df.loc[imagename]
            # 3 for likelihood
            kpts = data.to_numpy().reshape(-1, 3)
            item.num_joints = kpts.shape[0]
            joint_ids = np.arange(item.num_joints)[..., np.newaxis]
            frame_name = "frame_" + str(int(imagename.split("frame")[1])) + ".png"
            item.im_path = os.path.join(video_root, frame_name)

            if self.vid:
                item.im_size = self.video_image_size
            else:
                item.im_size = read_image_shape_fast(
                    os.path.join(video_root, frame_name)
                )

            item.joints = {}

            if not mask_kpts_below_thresh:
                joints = np.concatenate([joint_ids, kpts], axis=1)
                joints = np.nan_to_num(joints, nan=0)
            else:
                for kpt_id, kpt in enumerate(kpts):
                    if kpt[-1] < threshold:
                        kpts[kpt_id][:-1] = -1
                    if np.isnan(kpt[0]):
                        kpts[kpt_id][:-1] = -1
                        kpts[kpt_id][-1] = 1
                joints = np.concatenate([joint_ids, kpts], axis=1)

            sparse_joints = []

            for coord in joints:
                if coord[1] != 0 and coord[3] > threshold:
                    sparse_joints.append(coord[:3])

            temp = np.array(sparse_joints)
            # we only do single animal here
            item.joints.update({0: temp})
            itemlist.append(item)

        self.has_gt = True
        return itemlist

    def build_augmentation_pipeline(self, apply_prob=0.5):
        cfg = self.cfg

        sometimes = lambda aug: iaa.Sometimes(apply_prob, aug)
        pipeline = iaa.Sequential(random_order=False)

        pre_resize = cfg.get("pre_resize")

        if cfg.get("traintime_resize", False):
            # let's hard code it
            print("using traintime resize")
            pipeline.add(iaa.Resize({"height": 400, "width": "keep-aspect-ratio"}))

        crop_sampling = cfg.get("crop_sampling", "hybrid")
        if pre_resize:
            width, height = pre_resize
            pipeline.add(iaa.Resize({"height": height, "width": width}))
            if crop_sampling == "none":
                self.default_size = width, height

        if crop_sampling != "none":
            # Add smart, keypoint-aware image cropping
            pipeline.add(iaa.PadToFixedSize(*self.default_size))
            pipeline.add(
                augmentation.KeypointAwareCropToFixedSize(
                    *self.default_size,
                    cfg.get("max_shift", 0.4),
                    crop_sampling,
                )
            )

        if cfg.get("fliplr", False) and cfg.get("symmetric_pairs"):
            opt = cfg.get("fliplr", False)
            if type(opt) == int:
                p = opt
            else:
                p = 0.5
            pipeline.add(
                sometimes(
                    augmentation.KeypointFliplr(
                        cfg["all_joints_names"],
                        symmetric_pairs=cfg["symmetric_pairs"],
                        p=p,
                    )
                )
            )
        if cfg.get("rotation", False):
            opt = cfg.get("rotation", False)
            if type(opt) == int:
                pipeline.add(sometimes(iaa.Affine(rotate=(-opt, opt))))
            else:
                pipeline.add(sometimes(iaa.Affine(rotate=(-10, 10))))
        if cfg.get("hist_eq", False):
            pipeline.add(sometimes(iaa.AllChannelsHistogramEqualization()))
        if cfg.get("motion_blur", False):
            opts = cfg.get("motion_blur", False)
            if type(opts) == list:
                opts = dict(opts)
                pipeline.add(sometimes(iaa.MotionBlur(**opts)))
            else:
                pipeline.add(sometimes(iaa.MotionBlur(k=7, angle=(-90, 90))))
        if cfg.get("covering", False):
            pipeline.add(
                sometimes(iaa.CoarseDropout((0, 0.02), size_percent=(0.01, 0.05)))
            )  # , per_channel=0.5)))
        if cfg.get("elastic_transform", False):
            pipeline.add(sometimes(iaa.ElasticTransformation(sigma=5)))
        if cfg.get("gaussian_noise", False):
            opt = cfg.get("gaussian_noise", False)
            if type(opt) == int or type(opt) == float:
                pipeline.add(
                    sometimes(
                        iaa.AdditiveGaussianNoise(
                            loc=0, scale=(0.0, opt), per_channel=0.5
                        )
                    )
                )
            else:
                pipeline.add(
                    sometimes(
                        iaa.AdditiveGaussianNoise(
                            loc=0, scale=(0.0, 0.05 * 255), per_channel=0.5
                        )
                    )
                )
        if cfg.get("grayscale", False):
            pipeline.add(sometimes(iaa.Grayscale(alpha=(0.5, 1.0))))

        def get_aug_param(cfg_value):
            if isinstance(cfg_value, dict):
                opt = cfg_value
            else:
                opt = {}
            return opt

        cfg_cnt = cfg.get("contrast", {})
        cfg_cnv = cfg.get("convolution", {})

        contrast_aug = ["histeq", "clahe", "gamma", "sigmoid", "log", "linear"]
        for aug in contrast_aug:
            aug_val = cfg_cnt.get(aug, False)
            cfg_cnt[aug] = aug_val
            if aug_val:
                cfg_cnt[aug + "ratio"] = cfg_cnt.get(aug + "ratio", 0.1)

        convolution_aug = ["sharpen", "emboss", "edge"]
        for aug in convolution_aug:
            aug_val = cfg_cnv.get(aug, False)
            cfg_cnv[aug] = aug_val
            if aug_val:
                cfg_cnv[aug + "ratio"] = cfg_cnv.get(aug + "ratio", 0.1)

        if cfg_cnt["histeq"]:
            opt = get_aug_param(cfg_cnt["histeq"])
            pipeline.add(
                iaa.Sometimes(
                    cfg_cnt["histeqratio"], iaa.AllChannelsHistogramEqualization(**opt)
                )
            )

        if cfg_cnt["clahe"]:
            opt = get_aug_param(cfg_cnt["clahe"])
            pipeline.add(
                iaa.Sometimes(cfg_cnt["claheratio"], iaa.AllChannelsCLAHE(**opt))
            )

        if cfg_cnt["log"]:
            opt = get_aug_param(cfg_cnt["log"])
            pipeline.add(iaa.Sometimes(cfg_cnt["logratio"], iaa.LogContrast(**opt)))

        if cfg_cnt["linear"]:
            opt = get_aug_param(cfg_cnt["linear"])
            pipeline.add(
                iaa.Sometimes(cfg_cnt["linearratio"], iaa.LinearContrast(**opt))
            )

        if cfg_cnt["sigmoid"]:
            opt = get_aug_param(cfg_cnt["sigmoid"])
            pipeline.add(
                iaa.Sometimes(cfg_cnt["sigmoidratio"], iaa.SigmoidContrast(**opt))
            )

        if cfg_cnt["gamma"]:
            opt = get_aug_param(cfg_cnt["gamma"])
            pipeline.add(iaa.Sometimes(cfg_cnt["gammaratio"], iaa.GammaContrast(**opt)))

        if cfg_cnv["sharpen"]:
            opt = get_aug_param(cfg_cnv["sharpen"])
            pipeline.add(iaa.Sometimes(cfg_cnv["sharpenratio"], iaa.Sharpen(**opt)))

        if cfg_cnv["emboss"]:
            opt = get_aug_param(cfg_cnv["emboss"])
            pipeline.add(iaa.Sometimes(cfg_cnv["embossratio"], iaa.Emboss(**opt)))

        if cfg_cnv["edge"]:
            opt = get_aug_param(cfg_cnv["edge"])
            pipeline.add(iaa.Sometimes(cfg_cnv["edgeratio"], iaa.EdgeDetect(**opt)))

        return pipeline

    def get_batch_from_video(self):
        num_images = len(self.vid)
        batch_images = []
        batch_joints = []
        joint_ids = []
        data_items = []
        trim_ends = self.cfg.get("trim_ends", None)
        if trim_ends is None:
            trim_ends = 0
        # because of the existence of threshold, sampling population is adjusted to len(self.data)
<<<<<<< HEAD
        img_idx = np.random.choice(
            len(self.data) - trim_ends * 2, size=self.batch_size, replace=True
        )
=======
        img_idx = np.random.choice(len(self.data) - trim_ends *2, size=self.batch_size, replace=True)
>>>>>>> 25f8c502
        for i in range(self.batch_size):
            index = img_idx[i]
            offset = trim_ends
            data_item = self.data[index + offset]
            data_items.append(data_item)
            im_file = data_item.im_path

            logging.debug("image %s", im_file)
            self.vid.set_to_frame(index + offset)
            image = self.vid.read_frame()
            if self.has_gt:
                joints = data_item.joints
                if len(joints[0]) == 0:
                    # empty prediction for this frame
                    return None, None, None, None

                kpts = np.full((self._n_kpts * self._n_animals, 2), np.nan)
                for j in range(self._n_animals):
                    for n, x, y in joints.get(j, []):
                        kpts[j * self._n_kpts + int(n)] = x, y

                joint_id = np.array(list(range(self._n_kpts)) * self._n_animals)
                joint_ids.append(joint_id)
                batch_joints.append(kpts)

            batch_images.append(image)

        return batch_images, joint_ids, batch_joints, data_items

    def get_batch(self):
        img_idx = np.random.choice(self.num_images, size=self.batch_size, replace=True)
        batch_images = []
        batch_joints = []
        joint_ids = []
        data_items = []
        for i in range(self.batch_size):
            data_item = self.data[img_idx[i]]

            data_items.append(data_item)
            im_file = data_item.im_path

            logging.debug("image %s", im_file)
            image = imread(
                os.path.join(self.cfg["project_path"], im_file), mode="skimage"
            )
            if self.has_gt:
                joints = data_item.joints
                kpts = np.full((self._n_kpts * self._n_animals, 2), np.nan)
                for j in range(self._n_animals):
                    for n, x, y in joints.get(j, []):
                        kpts[j * self._n_kpts + int(n)] = x, y
                joint_id = [
                    np.array(list(range(self._n_kpts)))
                    for _ in range(self._n_animals)
                ]
                joint_ids.append(joint_id)
                batch_joints.append(kpts)

            batch_images.append(image)

        return batch_images, joint_ids, batch_joints, data_items

    def get_targetmaps_update(
        self,
        joint_ids,
        joints,
        data_items,
        sm_size,
        scale,
    ):
        part_score_targets = []
        part_score_weights = []
        locref_targets = []
        locref_masks = []
        partaffinityfield_targets = []
        partaffinityfield_masks = []
        for i in range(len(data_items)):
            if self.cfg.get("scmap_type", None) == "gaussian":
                assert 0 == 1  # not implemented for pafs!
                (
                    part_score_target,
                    part_score_weight,
                    locref_target,
                    locref_mask,
                ) = self.gaussian_scmap(
                    joint_ids[i], [joints[i]], data_items[i], sm_size, scale
                )
            else:
                (
                    part_score_target,
                    part_score_weight,
                    locref_target,
                    locref_mask,
                    partaffinityfield_target,
                    partaffinityfield_mask,
                ) = self.compute_target_part_scoremap_numpy(
                    joint_ids[i], joints[i], data_items[i], sm_size, scale
                )

            part_score_targets.append(part_score_target)
            part_score_weights.append(part_score_weight)
            locref_targets.append(locref_target)
            locref_masks.append(locref_mask)
            partaffinityfield_targets.append(partaffinityfield_target)
            partaffinityfield_masks.append(partaffinityfield_mask)

        return {
            Batch.part_score_targets: part_score_targets,
            Batch.part_score_weights: part_score_weights,
            Batch.locref_targets: locref_targets,
            Batch.locref_mask: locref_masks,
            Batch.pairwise_targets: partaffinityfield_targets,
            Batch.pairwise_mask: partaffinityfield_masks,
        }

    def calc_target_and_scoremap_sizes(self):
        target_size = self.default_size * self.sample_scale()
        target_size = np.ceil(target_size).astype(int)
        if not self.is_valid_size(target_size):
            target_size = self.default_size
        stride = self.cfg["stride"]
        sm_size = np.ceil(target_size / (stride * self.cfg.get("smfactor", 2))).astype(
            int
        ) * self.cfg.get("smfactor", 2)
        if stride == 2:
            sm_size = np.ceil(target_size / 16).astype(int)
            sm_size *= 8
        return target_size, sm_size

    def next_batch(self, plotting=False):
        while True:
            if self.vid:
                (
                    batch_images,
                    joint_ids,
                    batch_joints,
                    data_items,
                ) = self.get_batch_from_video()
            else:
                batch_images, joint_ids, batch_joints, data_items = self.get_batch()

            # in case it's empty prediction
            if batch_joints is None or batch_images is None:
                continue

            # Scale is sampled only once (per batch) to transform all of the images into same size.
            target_size, sm_size = self.calc_target_and_scoremap_sizes()
            scale = np.mean(target_size / self.default_size)
            augmentation.update_crop_size(self.pipeline, *target_size)
            batch_images, batch_joints = self.pipeline(
                images=batch_images, keypoints=batch_joints
            )
            batch_images = np.asarray(batch_images)
            image_shape = batch_images.shape[1:3]
            # Discard keypoints whose coordinates lie outside the cropped image
            batch_joints_valid = []
            joint_ids_valid = []

            for joints, ids in zip(batch_joints, joint_ids):
                # Invisible joints are represented by nans
                visible = ~np.isnan(joints[:, 0])
                inside = np.logical_and.reduce(
                    (
                        joints[:, 0] < image_shape[1],
                        joints[:, 0] > 0,
                        joints[:, 1] < image_shape[0],
                        joints[:, 1] > 0,
                    )
                )
                mask = visible & inside
                batch_joints_valid.append(joints[mask])

                temp = []
                start = 0
                for array in ids:
                    end = start + array.size
                    inds = np.arange(start, end)
                    temp.append(array[mask[inds]])
                    start = end
                joint_ids_valid.append(temp)

            # If you would like to check the augmented images, script for saving
            # the images with joints on:
            if plotting:
                for i in range(self.batch_size):
                    joints = batch_joints_valid[i]
                    kps = KeypointsOnImage(
                        [Keypoint(x=joint[0], y=joint[1]) for joint in joints],
                        shape=batch_images[i].shape,
                    )
                    im = kps.draw_on_image(batch_images[i])
                    imageio.imwrite(
                        os.path.join(self.cfg["project_path"], str(i) + ".png"), im
                    )

            batch = {Batch.inputs: batch_images.astype(np.float64)}
            if self.has_gt:
                targetmaps = self.get_targetmaps_update(
                    joint_ids_valid,
                    batch_joints_valid,
                    data_items,
                    (sm_size[1], sm_size[0]),
                    scale,
                )
                batch.update(targetmaps)

            batch = {key: np.asarray(data) for (key, data) in batch.items()}
            batch[Batch.data_item] = data_items
            return batch

    def set_test_mode(self, test_mode):
        self.has_gt = not test_mode

    def num_training_samples(self):
        num = self.num_images
        if self.cfg["mirror"]:
            num *= 2
        return num

    def is_valid_size(self, target_size):
        im_width, im_height = target_size
        min_input_size = self.cfg.get("min_input_size", 100)
        if im_height < min_input_size or im_width < min_input_size:
            return False
        if "max_input_size" in self.cfg:
            max_input_size = self.cfg["max_input_size"]
            if im_width * im_height > max_input_size * max_input_size:
                return False
        return True

    def compute_scmap_weights(self, scmap_shape, joint_id):
        cfg = self.cfg
        if cfg["weigh_only_present_joints"]:
            weights = np.zeros(scmap_shape)
            for k, j_id in enumerate(
                np.concatenate(joint_id)
            ):  # looping over all animals
                weights[:, :, j_id] = 1.0
        else:
            weights = np.ones(scmap_shape)
        return weights

    def compute_target_part_scoremap_numpy(
        self, joint_id, coords, data_item, size, scale
    ):
        stride = self.cfg["stride"]
        half_stride = stride // 2
        dist_thresh = float(self.cfg["pos_dist_thresh"] * scale)
        num_idchannel = self.cfg.get("num_idchannel", 0)

        num_joints = self.cfg["num_joints"]

        scmap = np.zeros((*size, num_joints + num_idchannel))
        locref_size = *size, num_joints * 2
        locref_map = np.zeros(locref_size)
        locref_scale = 1.0 / self.cfg["locref_stdev"]
        dist_thresh_sq = dist_thresh ** 2

        partaffinityfield_shape = *size, self.cfg["num_limbs"] * 2
        partaffinityfield_map = np.zeros(partaffinityfield_shape)
        if self.cfg["weigh_only_present_joints"]:
            partaffinityfield_mask = np.zeros(partaffinityfield_shape)
            locref_mask = np.zeros(locref_size)
        else:
            partaffinityfield_mask = np.ones(partaffinityfield_shape)
            locref_mask = np.ones(locref_size)

        height, width = size
        grid = np.mgrid[:height, :width].transpose((1, 2, 0))
        xx = np.expand_dims(grid[..., 1], axis=2)
        yy = np.expand_dims(grid[..., 0], axis=2)

        # Produce score maps and location refinement fields
        coords_sm = np.round((coords - half_stride) / stride).astype(int)
        mins = np.round(np.maximum(coords_sm - dist_thresh - 1, 0)).astype(int)
        maxs = np.round(
            np.minimum(coords_sm + dist_thresh + 1, [width - 1, height - 1])
        ).astype(int)
        dx = coords[:, 0] - xx * stride - half_stride
        dx_ = dx * locref_scale
        dy = coords[:, 1] - yy * stride - half_stride
        dy_ = dy * locref_scale
        dist = dx ** 2 + dy ** 2
        mask1 = dist <= dist_thresh_sq
        mask2 = (xx >= mins[:, 0]) & (xx <= maxs[:, 0])
        mask3 = (yy >= mins[:, 1]) & (yy <= maxs[:, 1])
        mask = mask1 & mask2 & mask3
        for n, ind in enumerate(np.concatenate(joint_id).tolist()):
            mask_ = mask[..., n]
            scmap[mask_, ind] = 1
            if self.cfg["weigh_only_present_joints"]:
                locref_mask[mask_, [ind * 2 + 0, ind * 2 + 1]] = 1.0
            locref_map[mask_, ind * 2 + 0] = dx_[mask_, n]
            locref_map[mask_, ind * 2 + 1] = dy_[mask_, n]

        if num_idchannel > 0:
            coordinateoffset = 0
            # Find indices of individuals in joint_id
            idx = [
                (i, id_)
                for i, id_ in enumerate(data_item.joints)
                if id_ < num_idchannel
            ]
            for i, person_id in idx:
                joint_ids = joint_id[i]
                n_joints = joint_ids.size
                if n_joints:
                    inds = np.arange(n_joints) + coordinateoffset
                    mask_ = mask[..., inds].any(axis=2)
                    scmap[mask_, person_id + num_joints] = 1
                coordinateoffset += n_joints

        coordinateoffset = 0  # the offset based on
        y, x = np.rollaxis(grid * stride + half_stride, 2)
        if self.cfg["partaffinityfield_graph"]:
            for person_id in range(len(joint_id)):
                joint_ids = joint_id[person_id].tolist()
                if len(joint_ids) >= 2:  # there is a possible edge
                    for l, (bp1, bp2) in enumerate(self.cfg["partaffinityfield_graph"]):
                        try:
                            ind1 = joint_ids.index(bp1)
                        except ValueError:
                            continue
                        try:
                            ind2 = joint_ids.index(bp2)
                        except ValueError:
                            continue
                        j_x, j_y = coords[ind1 + coordinateoffset]
                        linkedj_x, linkedj_y = coords[ind2 + coordinateoffset]
                        dist = sqrt((linkedj_x - j_x) ** 2 + (linkedj_y - j_y) ** 2)
                        if dist > 0:
                            Dx = (linkedj_x - j_x) / dist  # x-axis UNIT VECTOR
                            Dy = (linkedj_y - j_y) / dist
                            d1 = [
                                Dx * j_x + Dy * j_y,
                                Dx * linkedj_x + Dy * linkedj_y,
                            ]  # in-line with direct axis
                            d1lowerboundary = min(d1)
                            d1upperboundary = max(d1)
                            d2mid = j_y * Dx - j_x * Dy  # orthogonal direction

                            distance_along = Dx * x + Dy * y
                            distance_across = (
                                ((y * Dx - x * Dy) - d2mid)
                                * 1.0
                                / self.cfg["pafwidth"]
                                * scale
                            )

                            mask1 = (distance_along >= d1lowerboundary) & (
                                distance_along <= d1upperboundary
                            )
                            distance_across_abs = np.abs(distance_across)
                            mask2 = distance_across_abs <= 1
                            mask = mask1 & mask2
                            temp = 1 - distance_across_abs[mask]
                            if self.cfg["weigh_only_present_joints"]:
                                partaffinityfield_mask[
                                    mask, [l * 2 + 0, l * 2 + 1]
                                ] = 1.0
                            partaffinityfield_map[mask, l * 2 + 0] = Dx * temp
                            partaffinityfield_map[mask, l * 2 + 1] = Dy * temp

                coordinateoffset += len(joint_ids)  # keeping track of the blocks

        weights = self.compute_scmap_weights(scmap.shape, joint_id)
        return (
            scmap,
            weights,
            locref_map,
            locref_mask,
            partaffinityfield_map,
            partaffinityfield_mask,
        )

    def gaussian_scmap(self, joint_id, coords, data_item, size, scale):
        # WIP!
        stride = self.cfg["stride"]
        dist_thresh = float(self.cfg["pos_dist_thresh"] * scale)
        num_idchannel = self.cfg.get("num_idchannel", 0)

        num_joints = self.cfg["num_joints"]
        half_stride = stride / 2
        scmap = np.zeros(np.concatenate([size, np.array([num_joints])]))
        locref_size = np.concatenate([size, np.array([num_joints * 2])])
        locref_mask = np.zeros(locref_size)
        locref_map = np.zeros(locref_size)

        locref_scale = 1.0 / self.cfg["locref_stdev"]
        dist_thresh_sq = dist_thresh ** 2

        partaffinityfield_shape = np.concatenate(
            [size, np.array([self.cfg["num_limbs"] * 2])]
        )
        partaffinityfield_map = np.zeros(partaffinityfield_shape)
        if self.cfg["weigh_only_present_joints"]:
            partaffinityfield_mask = np.zeros(partaffinityfield_shape)
            locref_mask = np.zeros(locref_size)
        else:
            partaffinityfield_mask = np.ones(partaffinityfield_shape)
            locref_mask = np.ones(locref_size)

        # STD of gaussian is 1/4 of threshold
        std = dist_thresh / 4
        width = size[1]
        height = size[0]
        # Grid of coordinates
        grid = np.mgrid[:height, :width].transpose((1, 2, 0))
        grid = grid * stride + half_stride
        # the animal id plays no role for scoremap + locref!
        # so let's just loop over all bpts.
        for k, j_id in enumerate(np.concatenate(joint_id)):
            joint_pt = coords[0][k, :]
            j_x = joint_pt[0].item()
            j_x_sm = round((j_x - half_stride) / stride)
            j_y = joint_pt[1].item()
            j_y_sm = round((j_y - half_stride) / stride)

            map_j = grid.copy()
            # Distance between the joint point and each coordinate
            dist = np.linalg.norm(grid - (j_y, j_x), axis=2) ** 2
            scmap_j = np.exp(-dist / (2 * (std ** 2)))
            scmap[..., j_id] = scmap_j
            locref_mask[dist <= dist_thresh_sq, j_id * 2 + 0] = 1
            locref_mask[dist <= dist_thresh_sq, j_id * 2 + 1] = 1
            dx = j_x - grid.copy()[:, :, 1]
            dy = j_y - grid.copy()[:, :, 0]
            locref_map[..., j_id * 2 + 0] = dx * locref_scale
            locref_map[..., j_id * 2 + 1] = dy * locref_scale

        if num_idchannel > 0:
            # NEEDS TO BE DONE!
            assert 0 == 1

        coordinateoffset = 0  # the offset based on
        for person_id in range(len(joint_id)):
            # for k, joint_ids in enumerate(joint_id[person_id]):
            joint_ids = joint_id[person_id].copy()
            if len(joint_ids) > 1:  # otherwise there cannot be a joint!
                # CONSIDER SMARTER SEARCHES here... (i.e. calculate the bpts beforehand?)
                for l in range(self.cfg["num_limbs"]):
                    bp1, bp2 = self.cfg["partaffinityfield_graph"][l]
                    I1 = np.where(np.array(joint_ids) == bp1)[0]
                    I2 = np.where(np.array(joint_ids) == bp2)[0]
                    if (len(I1) > 0) * (len(I2) > 0):
                        indbp1 = I1[0].item()
                        indbp2 = I2[0].item()
                        j_x = (coords[0][indbp1 + coordinateoffset, 0]).item()
                        j_y = (coords[0][indbp1 + coordinateoffset, 1]).item()

                        linkedj_x = (coords[0][indbp2 + coordinateoffset, 0]).item()
                        linkedj_y = (coords[0][indbp2 + coordinateoffset, 1]).item()

                        dist = np.sqrt((linkedj_x - j_x) ** 2 + (linkedj_y - j_y) ** 2)
                        if dist > 0:
                            Dx = (linkedj_x - j_x) * 1.0 / dist  # x-axis UNIT VECTOR
                            Dy = (linkedj_y - j_y) * 1.0 / dist

                            d1 = [
                                Dx * j_x + Dy * j_y,
                                Dx * linkedj_x + Dy * linkedj_y,
                            ]  # in-line with direct axis
                            d1lowerboundary = min(d1)
                            d1upperboundary = max(d1)
                            d2mid = j_y * Dx - j_x * Dy  # orthogonal direction

                            distance_along = Dx * (x * stride + half_stride) + Dy * (
                                y * stride + half_stride
                            )
                            distance_across = (
                                (
                                    (
                                        (y * stride + half_stride) * Dx
                                        - (x * stride + half_stride) * Dy
                                    )
                                    - d2mid
                                )
                                * 1.0
                                / self.cfg["pafwidth"]
                                * scale
                            )
                            mask1 = (distance_along >= d1lowerboundary) & (
                                distance_along <= d1upperboundary
                            )
                            mask2 = np.abs(distance_across) <= 1
                            # mask3 = ((x >= 0) & (x <= width-1))
                            # mask4 = ((y >= 0) & (y <= height-1))
                            mask = mask1 & mask2  # &mask3 &mask4
                            if self.cfg["weigh_only_present_joints"]:
                                partaffinityfield_mask[mask, l * 2 + 0] = 1.0
                                partaffinityfield_mask[mask, l * 2 + 1] = 1.0

                            partaffinityfield_map[mask, l * 2 + 0] = (
                                Dx * (1 - abs(distance_across))
                            )[mask]
                            partaffinityfield_map[mask, l * 2 + 1] = (
                                Dy * (1 - abs(distance_across))
                            )[mask]

            coordinateoffset += len(joint_ids)  # keeping track of the blocks

        weights = self.compute_scmap_weights(scmap.shape, joint_id)
        return scmap, weights, locref_map, locref_mask<|MERGE_RESOLUTION|>--- conflicted
+++ resolved
@@ -359,13 +359,9 @@
         if trim_ends is None:
             trim_ends = 0
         # because of the existence of threshold, sampling population is adjusted to len(self.data)
-<<<<<<< HEAD
         img_idx = np.random.choice(
             len(self.data) - trim_ends * 2, size=self.batch_size, replace=True
         )
-=======
-        img_idx = np.random.choice(len(self.data) - trim_ends *2, size=self.batch_size, replace=True)
->>>>>>> 25f8c502
         for i in range(self.batch_size):
             index = img_idx[i]
             offset = trim_ends
