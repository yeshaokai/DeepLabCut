--- conflicted
+++ resolved
@@ -10,13 +10,9 @@
 #
 
 
-<<<<<<< HEAD
-def add_new_videos(config, videos, copy_videos=False, coords=None, extract_frames=False):
-=======
 def add_new_videos(
     config, videos, copy_videos=False, coords=None, extract_frames=False
 ):
->>>>>>> afe2d855
     """
     Add new videos to the config file at any stage of the project.
 
@@ -108,11 +104,6 @@
                     print("{} moved to {}".format(src, dst))
             videos = destinations
 
-<<<<<<< HEAD
-
-
-=======
->>>>>>> afe2d855
     if copy_videos:
         videos = destinations  # in this case the *new* location should be added to the config file
     # adds the video list to the config.yaml file
