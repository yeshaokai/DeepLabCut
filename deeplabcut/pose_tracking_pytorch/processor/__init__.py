#
# DeepLabCut Toolbox (deeplabcut.org)
# © A. & M.W. Mathis Labs
# https://github.com/DeepLabCut/DeepLabCut
#
# Please see AUTHORS for contributors.
# https://github.com/DeepLabCut/DeepLabCut/blob/master/AUTHORS
#
# Licensed under GNU Lesser General Public License v3.0
#

<<<<<<< HEAD
from .processor import do_dlc_train, do_dlc_inference, do_dlc_pair_inference, default_device
=======
from .processor import (
    do_dlc_train,
    do_dlc_inference,
    do_dlc_pair_inference,
    default_device,
)
>>>>>>> afe2d855
<|MERGE_RESOLUTION|>--- conflicted
+++ resolved
@@ -9,13 +9,9 @@
 # Licensed under GNU Lesser General Public License v3.0
 #
 
-<<<<<<< HEAD
-from .processor import do_dlc_train, do_dlc_inference, do_dlc_pair_inference, default_device
-=======
 from .processor import (
     do_dlc_train,
     do_dlc_inference,
     do_dlc_pair_inference,
     default_device,
-)
->>>>>>> afe2d855
+)